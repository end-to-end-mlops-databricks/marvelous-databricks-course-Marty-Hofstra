--- conflicted
+++ resolved
@@ -1,60 +1,92 @@
 from databricks.feature_engineering import FeatureEngineeringClient
 from pyspark.sql import DataFrame, SparkSession
 
+from hotel_reservations.types.project_config_types import ProjectConfig
 
-def write_feature_table(
-    feature_data: DataFrame,
-    catalog: str,
-    schema: str,
-    use_case_name: str,
-    features_type: str,
-    primary_key: str,
-    spark: SparkSession,
-) -> str:
-    """Write feature data to the databricks Feature Store. If the table already exists, the data will be upserted. If not, then a table will be created in the Feature Store.
 
-    Args:
-        feature_data (DataFrame): Dataframe containing feature data to write to the Feature Store
-        catalog (str): Catalog in which to write the feature data
-        schema (str): Schema/database in which to write the feature data
-        use_case_name (str): Name of the use case
-        features_type (str): Type of features for clear naming of the feature table, e.g. 'predictions_features'
-        primary_key (str): Name of the column to use as PK in the Feature table
-        spark(SparkSession): The SparkSession used for writing to the FS
+class Featurisation:
+    def __init__(self, config: ProjectConfig, feature_data: DataFrame, features_type: str, primary_key: str) -> None:
+        """Constructs all the necessary attributes for the featurisation object
 
-    Returns:
-        str: Message on succesful writing of data to UC
-    """
-    if primary_key not in feature_data.columns:
-        raise ValueError(f"Primary key column '{primary_key}' not found in feature_data")
+        Args:
+            feature_data (DataFrame): Dataframe containing feature data to write to the Feature Store
+            features_type (str): Type of features for clear naming of the feature table, e.g. 'predictions_features'
+            primary_key (str): Name of the column to use as PK in the Feature table
+        """
+        self.config: ProjectConfig = config
+        self.feature_data: DataFrame = feature_data
+        self.catalog: str = config.catalog
+        self.schema: str = config.db_schema
+        self.use_case_name: str = config.use_case_name
+        self.features_type: str = features_type
+        self.primary_key: str = primary_key
 
-<<<<<<< HEAD
-    feature_table_name = f"{catalog}.{schema}.{use_case_name}_{features_type}"
-    fe = FeatureEngineeringClient()
-=======
-    feature_table_name = f"{catalog}.{schema}.{use_case_name}_features"
->>>>>>> 24596065
+    def write_feature_table(
+        self,
+        spark: SparkSession,
+    ) -> str:
+        """Write feature data to the databricks Feature Store. If the table already exists, the data will be upserted. If not, then a table will be created in the Feature Store.
 
-    try:
+        Args:
+            spark(SparkSession): The SparkSession used for writing to the FS
+
+        Returns:
+            str: Message on succesful writing of data to UC
+        """
+        if self.primary_key not in self.feature_data.columns:
+            raise ValueError(f"Primary key column '{self.primary_key}' not found in feature_data")
+
+        feature_table_name = f"{self.catalog}.{self.schema}.{self.use_case_name}_{self.features_type}"
         fe = FeatureEngineeringClient()
-    except Exception as e:
-        raise RuntimeError(f"Failed to initialize FeatureEngineeringClient: {str(e)}") from e
 
-    try:
-        if spark.catalog.tableExists(feature_table_name):
-            fe.write_table(
-                name=feature_table_name,
-                df=feature_data,
-                mode="merge",
+        try:
+            fe = FeatureEngineeringClient()
+        except Exception as e:
+            raise RuntimeError(f"Failed to initialize FeatureEngineeringClient: {str(e)}") from e
+
+        try:
+            if spark.catalog.tableExists(feature_table_name):
+                fe.write_table(
+                    name=feature_table_name,
+                    df=self.feature_data,
+                    mode="merge",
+                )
+                None if self.check_table_CDF_config(feature_table_name, spark) else self.enable_change_data_feed(
+                    feature_table_name, spark
+                )
+                return f"The feature data has been succesfully upserted into {feature_table_name}"
+            else:
+                fe.create_table(
+                    name=feature_table_name,
+                    df=self.feature_data,
+                    primary_keys=self.primary_key,
+                    description="Hotel reservation feature data",
+                )
+                self.enable_change_data_feed(feature_table_name, spark)
+                return f"Table {feature_table_name} has been created in the Feature Store successfully."
+        except Exception as e:
+            raise RuntimeError(f"Failed to write to Feature Store: {str(e)}") from e
+
+    def enable_change_data_feed(self, feature_table_name: str, spark: SparkSession) -> str:
+        try:
+            spark.sql(f"""
+                ALTER TABLE {feature_table_name}
+                SET TBLPROPERTIES (delta.enableChangeDataFeed = true)
+            """)
+            return f"Change data feed has been enabled for {feature_table_name}."
+        except Exception as e:
+            raise RuntimeError(f"Failed to enable change data feed for {feature_table_name}: {str(e)}") from e
+
+    def check_table_CDF_config(self, feature_table_name: str, spark: SparkSession) -> bool:
+        try:
+            table_CDF = (
+                spark.sql(f"DESCRIBE DETAIL delta.`{feature_table_name}`")
+                .select("properties")
+                .collect()[0]["properties"]
+                .get("delta.enableChangeDataFeed", "false")
+                .lower()
+                == "true"
             )
-            return f"The feature data has been succesfully upserted into {feature_table_name}"
-        else:
-            fe.create_table(
-                name=feature_table_name,
-                df=feature_data,
-                primary_keys=primary_key,
-                description="Hotel reservation feature data",
-            )
-            return f"Table {feature_table_name} has been created in the Feature Store successfully."
-    except Exception as e:
-        raise RuntimeError(f"Failed to write to Feature Store: {str(e)}") from e+            return table_CDF
+        except Exception as e:
+            raise RuntimeError(f"Failed to enable change data feed for {feature_table_name}: {str(e)}") from e