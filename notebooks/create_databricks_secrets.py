--- conflicted
+++ resolved
@@ -1,12 +1,9 @@
 # Databricks notebook source
 
 # COMMAND ----------
-<<<<<<< HEAD
-=======
 # MAGIC %pip install databricks_cli
 
 # COMMAND ----------
->>>>>>> feature/week_2
 # imports
 from databricks_cli.sdk.api_client import ApiClient
 from databricks_cli.secrets.api import SecretApi
